"""

Current now is same as MAPPO, need runnable firstly.

"""
from ray import tune
from ray.rllib.agents import trainer
from ray.rllib.agents.ppo.ppo import PPOTrainer, DEFAULT_CONFIG as PPO_CONFIG
from ray.rllib.agents.ppo.ppo_torch_policy import PPOTorchPolicy
from ray.rllib.agents.ppo.ppo_tf_policy import PPOTFPolicy

from MaMujoco.util.happo_tools import add_another_agent_and_gae, make_happo_optimizers
from MaMujoco.util.happo_tools import ppo_surrogate_loss

from MaMujoco.util.mappo_tools import setup_torch_mixins
from MaMujoco.util.mappo_tools import TorchLR
from MaMujoco.util.mappo_tools import TorchKLCoeffMixin
from MaMujoco.util.mappo_tools import TorchEntropyCoeffSchedule
from MaMujoco.util.mappo_tools import CentralizedValueMixin
from ray.rllib.utils.torch_ops import apply_grad_clipping
import torch

from ray.rllib.agents.ppo import ppo

def run_happo(args, common_config, env_config, stop):
    """
            for bug mentioned https://github.com/ray-project/ray/pull/20743
            make sure sgd_minibatch_size > max_seq_len
            """
    sgd_minibatch_size = 128
    while sgd_minibatch_size < args.horizon:
        sgd_minibatch_size *= 2

    config = {}
    config.update(common_config)

    config.update({
        "seed": 1,
        "env": args.map,
        "horizon": 1000,
        "num_sgd_iter": 5,  # ppo-epoch
        "train_batch_size": 4000,
        "sgd_minibatch_size": sgd_minibatch_size,
<<<<<<< HEAD
        # "lr": 1e-5,
        # "lr": args.lr,
        "lr": tune.grid_search([1e-5, 5e-5, 5e-6]),
        "grad_clip": tune.grid_search([10, 20, 40]),
=======
        # "lr": 5e-5,
        "grad_clip": 10,
>>>>>>> 1961e7cf
        "clip_param": 0.3,  # ppo-clip
        "use_critic": True,
        # "critic_lr": 5e-3,
        "gamma": 0.99,
        "model": {
            "custom_model": "{}_CentralizedCritic".format(args.neural_arch),
            "custom_model_config": {
                "agent_num": env_config["ally_num"],
                "state_dim": env_config["state_dim"],
                'normal_value': True
            },
            "vf_share_layers": True,
        },
    })

    PPO_CONFIG.update({
        'critic_lr': 1e-2,
        # 'actor_lr': 5e-5,
        'lr': 5e-5,
        "lr_schedule": [
            (0, 5e-5),
            (int(1e7), 1e-8),
        ]
    })

    HAPPOTorchPolicy = PPOTorchPolicy.with_updates(
        name="HAPPOTorchPolicy",
        get_default_config=lambda: PPO_CONFIG,
        postprocess_fn=add_another_agent_and_gae,
        loss_fn=ppo_surrogate_loss,
        before_init=setup_torch_mixins,
        # optimizer_fn=make_happo_optimizers,
        extra_grad_process_fn=apply_grad_clipping,
        mixins=[
            TorchEntropyCoeffSchedule, TorchKLCoeffMixin,
            CentralizedValueMixin, TorchLR
        ])

    def get_policy_class(config_):
        if config_["framework"] == "torch":
            return HAPPOTorchPolicy

    HAPPOTrainer = PPOTrainer.with_updates(
<<<<<<< HEAD
        name="#HAPPO-with-grid-search",
=======
        name="#04-08-8-Worker-add-value-normal-critical-lr-1e-2#-HAPPOTrainer-with-local-mode-False",
>>>>>>> 1961e7cf
        default_policy=HAPPOTorchPolicy,
        get_policy_class=get_policy_class,
    )

    results = tune.run(HAPPOTrainer, name=args.run + "_" + args.neural_arch + "_" + args.map, stop=stop,
                       config=config,
                       verbose=1)

    return results<|MERGE_RESOLUTION|>--- conflicted
+++ resolved
@@ -41,15 +41,8 @@
         "num_sgd_iter": 5,  # ppo-epoch
         "train_batch_size": 4000,
         "sgd_minibatch_size": sgd_minibatch_size,
-<<<<<<< HEAD
-        # "lr": 1e-5,
-        # "lr": args.lr,
-        "lr": tune.grid_search([1e-5, 5e-5, 5e-6]),
-        "grad_clip": tune.grid_search([10, 20, 40]),
-=======
         # "lr": 5e-5,
         "grad_clip": 10,
->>>>>>> 1961e7cf
         "clip_param": 0.3,  # ppo-clip
         "use_critic": True,
         # "critic_lr": 5e-3,
@@ -93,11 +86,7 @@
             return HAPPOTorchPolicy
 
     HAPPOTrainer = PPOTrainer.with_updates(
-<<<<<<< HEAD
-        name="#HAPPO-with-grid-search",
-=======
         name="#04-08-8-Worker-add-value-normal-critical-lr-1e-2#-HAPPOTrainer-with-local-mode-False",
->>>>>>> 1961e7cf
         default_policy=HAPPOTorchPolicy,
         get_policy_class=get_policy_class,
     )
