

<div align="center">
<img src=image/logo1.png width=70% />
</div>

<h1 align="center"> MARLlib: The MARL Extension for RLlib </h1>

[![GitHub license](https://img.shields.io/badge/license-MIT-blue.svg)]()

**Multi-Agent RLlib (MARLlib)** is ***a comprehensive Multi-Agent Reinforcement Learning algorithm library*** based on [**Ray**](https://github.com/ray-project/ray) and one of its toolkits [**RLlib**](https://github.com/ray-project/ray/tree/master/rllib). It provides MARL research community with a unified platform for building, training, and evaluating MARL algorithms.

There are four core features of **MARLlib**.

- It unifies diverse algorithm pipeline with a newly proposed agent-level distributed dataflow. Currently, MARLlib delivers 18 algorithms and is able to handle cooperative (team-reward-only cooperation), collaborative (individual-reward-accessible cooperation), competitive (individual competition), and mixed (teamwork-based competition) tasks.
- It unifies multi-agent environment interfaces with a new interface following Gym standard and supports both synchronous and asynchronous agent-environment interaction. Currently, MARLlib provides support to ten environments.
- It provides three parameter sharing strategies, namely full-sharing, non-sharing, and group-sharing, by implementing the policy mapping API of RLlib. This is implemented to be fully decoupled from algorithms and environments, and is completely controlled by configuration files.
- It provides standard 2 or 20 millions timesteps learning curve in the form of CSV of each task-algorithm for reference. These results are reproducible as configuration files for each experiment are provided along. In total, more than a thousand experiments are conducted and released. 

<div align="center">
<img src=image/overview.png width=100% />
</div>

## Overview

### Environments

Most of the popular environments in MARL research are supported by MARLlib:

| Env Name | Learning Mode | Observability | Action Space | Observations |
| ----------- | ----------- | ----------- | ----------- | ----------- |
| [LBF](https://github.com/semitable/lb-foraging)  | cooperative + collaborative | Both | Discrete | Discrete  |
| [RWARE](https://github.com/semitable/robotic-warehouse)  | cooperative | Partial | Discrete | Discrete  |
| [MPE](https://github.com/openai/multiagent-particle-envs)  | cooperative + collaborative + mixed | Both | Both | Continuous  |
| [SMAC](https://github.com/oxwhirl/smac)  | cooperative | Partial | Discrete | Continuous |
| [MetaDrive](https://github.com/decisionforce/metadrive)  | collaborative | Partial | Continuous | Continuous |
|[MAgent](https://www.pettingzoo.ml/magent) | collaborative + mixed | Partial | Discrete | Discrete |
| [Pommerman](https://github.com/MultiAgentLearning/playground)  | collaborative + competitive + mixed | Both | Discrete | Discrete |
| [MAMuJoCo](https://github.com/schroederdewitt/multiagent_mujoco)  | cooperative | Partial | Continuous | Continuous |
| [GRF](https://github.com/google-research/football)  | collaborative + mixed | Full | Discrete | Continuous |
| [Hanabi](https://github.com/deepmind/hanabi-learning-environment) | cooperative | Partial | Discrete | Discrete |

Each environment has a readme file, standing as the instruction for this task, talking about env settings, installation, and some important notes.


### Algorithms

We provide three types of MARL algorithms as our baselines including:

**Independent Learning:** 
IQL
DDPG
PG
A2C
TRPO
PPO

**Centralized Critic:**
COMA 
MADDPG 
MAAC 
MAPPO
MATRPO
HATRPO
HAPPO

**Value Decomposition:**
VDN
QMIX
FACMAC
VDAC
VDPPO

Here is a chart describing the characteristics of each algorithm:

| Algorithm                                                    | Support Task Mode | Need Central Information | Discrete Action   | Continuous Action | Learning Categorize        | Type       |
| ------------------------------------------------------------ | ----------------- | ----------------- | ---------- | -------------------- | ---------- | ---------- |
| IQL*                                                         | cooperative collaborative competitive mixed             |                 | :heavy_check_mark:   |    | Independent Learning | Off Policy |
| [PG](https://papers.nips.cc/paper/1713-policy-gradient-methods-for-reinforcement-learning-with-function-approximation.pdf) | cooperative collaborative competitive mixed             |                 | :heavy_check_mark:       | :heavy_check_mark:   | Independent Learning | On Policy  |
| [A2C](https://arxiv.org/abs/1602.01783)                      | cooperative collaborative competitive mixed             |                 | :heavy_check_mark:       | :heavy_check_mark:   | Independent Learning | On Policy  |
| [DDPG](https://arxiv.org/abs/1509.02971)                     | cooperative collaborative competitive mixed             |                 |  | :heavy_check_mark:   | Independent Learning | Off Policy |
| [TRPO](http://proceedings.mlr.press/v37/schulman15.pdf)      | cooperative collaborative competitive mixed             |                 | :heavy_check_mark:       | :heavy_check_mark:   | Independent Learning | On Policy  |
| [PPO](https://arxiv.org/abs/1707.06347)                      | cooperative collaborative competitive mixed             |                 | :heavy_check_mark:       | :heavy_check_mark:   | Independent Learning | On Policy  |
| [COMA](https://ojs.aaai.org/index.php/AAAI/article/download/11794/11653) | cooperative collaborative competitive mixed              | :heavy_check_mark:               | :heavy_check_mark:       |   | Centralized Critic   | On Policy  |
| [MADDPG](https://arxiv.org/abs/1706.02275)                   | cooperative collaborative competitive mixed             | :heavy_check_mark:               |  | :heavy_check_mark:   | Centralized Critic   | Off Policy |
| MAA2C*                                                       | cooperative collaborative competitive mixed             | :heavy_check_mark:               | :heavy_check_mark:       | :heavy_check_mark:   | Centralized Critic   | On Policy  |
| MATRPO*                                                      | cooperative collaborative competitive mixed             | :heavy_check_mark:               | :heavy_check_mark:       | :heavy_check_mark:   | Centralized Critic   | On Policy  |
| [MAPPO](https://arxiv.org/abs/2103.01955)                    | cooperative collaborative competitive mixed             | :heavy_check_mark:               | :heavy_check_mark:       | :heavy_check_mark:   | Centralized Critic   | On Policy  |
| [HATRPO](https://arxiv.org/abs/2109.11251)                   | Cooperative       | :heavy_check_mark:               | :heavy_check_mark:       | :heavy_check_mark:   | Centralized Critic   | On Policy  |
| [HAPPO](https://arxiv.org/abs/2109.11251)                    | Cooperative       | :heavy_check_mark:               | :heavy_check_mark:       | :heavy_check_mark:   | Centralized Critic   | On Policy  |
| [VDN](https://arxiv.org/abs/1706.05296)                      | Cooperative       |                 | :heavy_check_mark:   |    | Value Decomposition  | Off Policy |
| [QMIX](https://arxiv.org/abs/1803.11485)                     | Cooperative       | :heavy_check_mark:               | :heavy_check_mark:   |   | Value Decomposition  | Off Policy |
| [FACMAC](https://arxiv.org/abs/2003.06709)                   | Cooperative       | :heavy_check_mark:               |  | :heavy_check_mark:   | Value Decomposition  | Off Policy |
| [VDAC](https://arxiv.org/abs/2007.12306)                     | Cooperative       | :heavy_check_mark:               | :heavy_check_mark:       | :heavy_check_mark:   | Value Decomposition  | On Policy  |
| VDPPO*                                                       | Cooperative       | :heavy_check_mark:               | :heavy_check_mark:       | :heavy_check_mark:   | Value Decomposition  | On Policy  |

*IQL* is the multi-agent version of Q learning.
*MAA2C* and *MATRPO* are the centralized version of A2C and TRPO.
*VDPPO* is the value decomposition version of PPO.



### Environment-Algorithm Combination

Y for available, N for not suitable, P for partially available on some scenarios.
(Note: in our code, independent algorithms may not have **I** as prefix. For instance, PPO = IPPO)

| Env w Algorithm | IQL  | PG   | A2C  | DDPG | TRPO | PPO  | COMA | MADDPG | MAAC | MATRPO | MAPPO | HATRPO | HAPPO | VDN  | QMIX | FACMAC | VDAC | VDPPO |
| --------------- | ---- | ---- | ---- | ---- | ---- | ---- | ---- | ------ | ---- | ------ | ----- | ------ | ----- | ---- | ---- | ------ | ---- | ----- |
| LBF             | Y    | Y    | Y    | N    | Y    | Y    | Y    | N      | Y    | Y      | Y     | Y      | Y     | P    | P    | P      | P    | P     |
| RWARE           | Y    | Y    | Y    | N    | Y    | Y    | Y    | N      | Y    | Y      | Y     | Y      | Y     | Y    | Y    | Y      | Y    | Y     |
| MPE             | P    | Y    | Y    | P    | Y    | Y    | P    | P      | Y    | Y      | Y     | Y      | Y     | Y    | Y    | Y      | Y    | Y     |
| SMAC            | Y    | Y    | Y    | N    | Y    | Y    | Y    | N      | Y    | Y      | Y     | Y      | Y     | Y    | Y    | Y      | Y    | Y     |
| MetaDrive       | N    | Y    | Y    | Y    | Y    | Y    | N    | N      | N    | N      | N     | N      | N     | N    | N    | N      | N    | N     |
| MAgent          | Y    | Y    | Y    | N    | Y    | Y    | Y    | N      | Y    | Y      | Y     | Y      | Y     | N    | N    | N      | N    | N     |
| Pommerman       | Y    | Y    | Y    | N    | Y    | Y    | P    | N      | Y    | Y      | Y     | Y      | Y     | P    | P    | P      | P    | P     |
| MAMuJoCo        | N    | Y    | Y    | Y    | Y    | Y    | N    | Y      | Y    | Y      | Y     | Y      | Y     | N    | N    | Y      | Y    | Y     |
| GRF             | Y    | Y    | Y    | N    | Y    | Y    | Y    | N      | Y    | Y      | Y     | Y      | Y     | Y    | Y    | Y      | Y    | Y     |
| Hanabi          | Y    | Y    | Y    | N    | Y    | Y    | Y    | N      | Y    | Y      | Y     | Y      | Y     | N    | N    | N      | N    | N     |

You can find a comprehensive list of existing MARL algorithms in different environments  [here](https://github.com/Replicable-MARL/MARLlib/tree/main/envs).



### Why MARLlib?

Here we provide a table for the comparison of MARLlib and existing work.

|   Library   | Github Stars | Task Mode | Supported Env | Algorithm | Parameter Sharing  | Asynchronous Interact | Framework
|:-------------:|:-------------:|:-------------:|:-------------:|:--------------:|:----------------:|:-----------------:|:---------------------:
|     [PyMARL](https://github.com/oxwhirl/pymarl) | [![GitHub stars](https://img.shields.io/github/stars/oxwhirl/pymarl)](https://github.com/oxwhirl/pymarl/stargazers)    |       cooperative      |       1       |       Independent Learning(1) + Centralized Critic(1) + Value Decomposition(3)       |         full-sharing        |                   | *
|    [PyMARL2](https://github.com/hijkzzz/pymarl2) | [![GitHub stars](https://img.shields.io/github/stars/hijkzzz/pymarl2)](https://github.com/hijkzzz/pymarl2/stargazers)    |       cooperative      |       1       |       Independent Learning(1) +  Centralized Critic(1) +  Value Decomposition(9)     |         full-sharing        |                   |   PyMARL
|   [MARL-Algorithms](https://github.com/starry-sky6688/MARL-Algorithms)| [![GitHub stars](https://img.shields.io/github/stars/starry-sky6688/MARL-Algorithms)](https://github.com/starry-sky6688/MARL-Algorithms/stargazers)  |       cooperative      |       1       |     CTDE(6) + Communication(1) + Graph(1) + Multi-task(1)   |         full-sharing        |  | *
|    [EPyMARL](https://github.com/uoe-agents/epymarl)| [![GitHub stars](https://img.shields.io/github/stars/uoe-agents/epymarl)](https://github.com/hijkzzz/uoe-agents/epymarl/stargazers)    |       cooperative      |       4       |    Independent Learning(3) + Value Decomposition(4) + Centralized Critic(2)    |        full-sharing + non-sharing       |                   |           PyMARL            | 
| [MAlib](https://github.com/sjtu-marl/malib) | [![GitHub stars](https://img.shields.io/github/stars/sjtu-marl/malib)](https://github.com/hijkzzz/sjtu-marl/malib/stargazers) | self-play | 2 +  [PettingZoo](https://www.pettingzoo.ml/) + [OpenSpiel](https://github.com/deepmind/open_spiel) | Population-based | full-sharing + group-sharing + non-sharing | :heavy_check_mark: | *
| [MAPPO Benchmark](https://github.com/marlbenchmark/on-policy)| [![GitHub stars](https://img.shields.io/github/stars/marlbenchmark/on-policy)](https://github.com/marlbenchmark/on-policy/stargazers) |     cooperative     |       4       |      MAPPO(1)     |         full-sharing + non-sharing        |         :heavy_check_mark:         |         pytorch-a2c-ppo-acktr-gail              |
|    [MARLlib](https://github.com/Replicable-MARL/MARLlib)| |  cooperative collaborative competitive mixed  |       10 + [PettingZoo](https://www.pettingzoo.ml/)      |    Independent Learning(6) + Centralized Critic(7) + Value Decomposition(5)     |        full-sharing + group-sharing + non-sharing        |         :heavy_check_mark:         |           Ray/Rllib           |


## Installation


To use MARLlib, first install MARLlib, then install desired environments following [this guide](https://marllib.readthedocs.io/en/latest/handbook/env.html), finally install patches for RLlib. After installation, training can be launched by following the usage section below.


### Install MARLlib

```bash
conda create -n marllib python==3.8
conda activate marllib
# please install pytorch <= 1.9.1 compatible with your hardware.

pip install ray==1.8.0
pip install ray[tune]
pip install ray[rllib]

git clone https://github.com/Replicable-MARL/MARLlib.git
cd MARLlib
pip install -e .
pip install icecream && pip install supersuit && pip install gym==0.21.0 && pip install importlib-metadata==4.13.0 
```


### Install environments

Please follow [this guide](https://marllib.readthedocs.io/en/latest/handbook/env.html).

### Install patches for RLlib

We fix bugs of RLlib by providing patches. After installing Ray, run the following command:

```bash
cd /Path/To/MARLlib/patch
python add_patch.py -y
```

If pommerman is installed and used as your testing bed, run

```bash
cd /Path/To/MARLlib/patch
python add_patch.py -y -p
```
follow the guide [here](https://marllib.readthedocs.io/en/latest/handbook/env.html#pommerman) before you starting training.


## Usage

### Step 1. Prepare the configuration files

<div align="center">
<img src=image/configurations.png width=100% />
</div>

There are four configuration files you need to ensure correctness for your training demand. 

- scenario: specify your environment/task settings
- algorithm: finetune your algorithm hyperparameters
- model: customize the model architecture
- ray/rllib: changing the basic training settings

### Step 2. Making sure all the dependency are installed for your environment.

You can refer to [here](https://marllib.readthedocs.io/en/latest/handbook/env.html) to install the environment.
After everything settled, make sure to change back you Gym version to 0.21.0.
All environment MARLlib supported should work fine with this version.

```bash
pip install gym==0.21.0
```

### Step 3. Start training

```bash
cd /Path/To/MARLlib
python marl/main.py --algo_config=$algo [--finetuned] --env_config=$env with env_args.map_name=$map
```

Available algorithms (case sensitive):

- iql
- pg
- a2c
- ddpg
- trpo
- ppo
- maa2c
- coma
- maddpg
- matrpo
- mappo
- hatrpo
- happo
- vdn
- qmix
- facmac
- vda2c
- vdppo

Available env-map pairs (case sensitive):

- smac: [smac maps](https://github.com/oxwhirl/smac/blob/master/smac/env/starcraft2/maps/smac_maps.py)
- mpe: [mpe map](https://github.com/Replicable-MARL/MARLlib/blob/main/envs/base_env/mpe.py)
- mamujoco: [mamujoco map](https://github.com/Replicable-MARL/MARLlib/blob/main/envs/base_env/mamujoco.py)
- football: [football map](https://github.com/Replicable-MARL/MARLlib/blob/main/envs/base_env/mamujoco.py)
- magent: [magent map](https://github.com/Replicable-MARL/MARLlib/blob/main/envs/base_env/magent.py)
- lbf: use [lbf config](https://github.com/Replicable-MARL/MARLlib/blob/main/envs/base_env/config/lbf.yaml) to generate the map. Details can be found https://github.com/semitable/lb-foraging#usage
- rware: use [rware config](https://github.com/Replicable-MARL/MARLlib/blob/main/envs/base_env/config/rware.yaml) to generate the map. Details can be found https://github.com/semitable/robotic-warehouse#naming-scheme
- pommerman: OneVsOne-v0, PommeFFACompetition-v0, PommeTeamCompetition-v0
- metadrive: Bottleneck, ParkingLot, Intersection, Roundabout, Tollgate
- hanabi: Hanabi-Very-Small, Hanabi-Full, Hanabi-Full-Minimal, Hanabi-Small

--finetuned is optional, force using the finetuned hyperparameter if available in [this directory](https://github.com/Replicable-MARL/MARLlib/tree/main/marl/algos/hyperparams/finetuned)


Example on SMAC (you need install SMAC environment follow the guide [here](https://marllib.readthedocs.io/en/latest/handbook/env.html#smac)):

```bash
python marl/main.py --algo_config=mappo [--finetuned] --env_config=smac with env_args.map_name=3m
```
<<<<<<< HEAD
=======
python marl/main.py --algo_config=mappo [--finetuned] --env_config=smac with env_args.map_name=3m
```

>>>>>>> bb3b9a29
--finetuned is optional, force using the finetuned hyperparameter if available.


## Navigation

We provide an introduction to the code directory to help you get familiar with the codebase.

**Top level directory structure:**

<div align="center">
<img src=image/code-MARLlib.png width=120% />
</div>

**MARL directory structure:**

<div align="center">
<img src=image/code-MARL.png width=70% />
</div>

**ENVS directory structure:**

<div align="center">
<img src=image/code-ENVS.png width=70% />
</div>


## Experiment Results

All results are listed [here](https://github.com/Replicable-MARL/MARLlib/tree/main/results).

## Bug Shooting

- Environment side bug: e.g., SMAC is not installed properly.
    - Cause of bug: environment not installed properly (dependency, version, ...)
    - Solution: find the bug description in the log printed, especailly the table status at the initial part.
- Gym related bug:
    - Cause of bug: gym version required by RLlib and Environment has conflict
    - Solution: always change gym version back to 0.21.0 after new package installation.
- Package missing:
    - Cause of bug: miss installing package or incorrect Python Path
    - Solution: install the package and check you current PYTHONPATH
    
  
    <|MERGE_RESOLUTION|>--- conflicted
+++ resolved
@@ -257,12 +257,7 @@
 ```bash
 python marl/main.py --algo_config=mappo [--finetuned] --env_config=smac with env_args.map_name=3m
 ```
-<<<<<<< HEAD
-=======
-python marl/main.py --algo_config=mappo [--finetuned] --env_config=smac with env_args.map_name=3m
-```
-
->>>>>>> bb3b9a29
+
 --finetuned is optional, force using the finetuned hyperparameter if available.
 
 
